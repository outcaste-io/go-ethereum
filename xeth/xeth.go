--- conflicted
+++ resolved
@@ -293,15 +293,9 @@
 
 	if tx.To() == nil {
 		addr := core.AddressFromMessage(tx)
-<<<<<<< HEAD
 		return addr.Hex(), nil
 	}
 	return tx.Hash().Hex(), nil
-=======
-		return common.ToHex(addr), nil
-	}
-	return common.ToHex(tx.Hash()), nil
->>>>>>> baca0c22
 }
 
 var (
@@ -373,16 +367,9 @@
 		addr := core.AddressFromMessage(tx)
 		pipelogger.Infof("Contract addr %x\n", addr)
 
-<<<<<<< HEAD
 		return core.AddressFromMessage(tx).Hex(), nil
 	}
 	return tx.Hash().Hex(), nil
-=======
-	if types.IsContractAddr(to) {
-		return common.ToHex(core.AddressFromMessage(tx)), nil
-	}
-	return common.ToHex(tx.Hash()), nil
->>>>>>> baca0c22
 }
 
 func (self *XEth) sign(tx *types.Transaction, from common.Address, didUnlock bool) error {
